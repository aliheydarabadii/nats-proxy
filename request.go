--- conflicted
+++ resolved
@@ -2,11 +2,7 @@
 
 import (
 	"bytes"
-<<<<<<< HEAD
-=======
-	"encoding/json"
 	"errors"
->>>>>>> 3c44156c
 	"net/http"
 
 	"github.com/gogo/protobuf/proto"
@@ -31,15 +27,6 @@
 	}
 	var buf bytes.Buffer
 	if req.Body != nil {
-<<<<<<< HEAD
-		// if err := req.ParseForm(); err != nil {
-		// 	return nil, err
-		// }
-=======
-		if err := req.ParseForm(); err != nil {
-			return nil, err
-		}
->>>>>>> 3c44156c
 		if _, err := buf.ReadFrom(req.Body); err != nil {
 			return nil, err
 		}
