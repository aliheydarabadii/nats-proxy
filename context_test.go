--- conflicted
+++ resolved
@@ -1,13 +1,10 @@
 package natsproxy
 
 import (
-<<<<<<< HEAD
+	"encoding/json"
 	"fmt"
 	"net/http"
 	"strings"
-=======
-	"encoding/json"
->>>>>>> 3c44156c
 	"testing"
 )
 
@@ -26,11 +23,7 @@
 
 	session := ctx.PathVariable("session")
 	if session != "tst" {
-<<<<<<< HEAD
 		t.Error("Defined path variable returned empty string")
-=======
-		t.Error("Defined path variable assertion failed")
->>>>>>> 3c44156c
 	}
 
 	unknwn := ctx.PathVariable("novalue")
@@ -52,7 +45,6 @@
 
 }
 
-<<<<<<< HEAD
 func TestParseForm(t *testing.T) {
 	url := "http://127.0.0.1:3000/test/12324/123?name=queryname"
 	reader := strings.NewReader("z=post&both=y&prio=2&empty=&name=postname")
@@ -77,11 +69,12 @@
 	req.Header.Set("X-AUTH", "xauthpayload")
 	testRequest, _ := NewRequestFromHTTP(req)
 	c := newContext(url, NewResponse(), testRequest)
-	c.ParseForm()
+	if err := c.ParseForm(); err == nil {
+		t.FailNow()
+	}
+}
 
-=======
 func TestAbortContext(t *testing.T) {
-
 	req := &Request{
 		URL: "/test/1234/tst",
 	}
@@ -134,5 +127,4 @@
 	if verifStruct.Data != dataStruct.Data {
 		t.FailNow()
 	}
->>>>>>> 3c44156c
 }