package natsproxy

import (
	"fmt"
	"regexp"
	"strings"

	"github.com/nats-io/nats"
)

var (
	pathrgxp = regexp.MustCompile(":[A-z,0-9,$,-,_,.,+,!,*,',(,),\\,]{1,}")
)

// URLToNats builds the channel name
// from an URL and Method of http.Request
func URLToNats(method string, urlPath string) string {
	subURL := strings.Replace(urlPath, "/", ".", -1)
	subURL = fmt.Sprintf("%s:%s", method, subURL)
	return subURL
}

// SubscribeURLToNats buils the subscription
// channel name with placeholders (started with ":").
// The placeholders are than used to obtain path variables
func SubscribeURLToNats(method string, urlPath string) string {
	subURL := pathrgxp.ReplaceAllString(urlPath, "*")
	// subURL = lastpathrgxp.ReplaceAllString(subURL, ".*")
	subURL = strings.Replace(subURL, "/", ".", -1)
	subURL = fmt.Sprintf("%s:%s", method, subURL)
	return subURL
}

<<<<<<< HEAD
// copy the values into protocol buffer
// struct
func copyMap(values map[string][]string) map[string]*Values {
	headerMap := make(map[string]*Values, 0)
	for k, v := range values {
		headerMap[k] = &Values{
			v,
		}
	}
	return headerMap
=======
func testConnection(conn *nats.Conn) error {
	if conn == nil {
		return fmt.Errorf("natsproxy: Connection cannot be nil")
	}
	if conn.Status() != nats.CONNECTED {
		return ErrNatsClientNotConnected
	}
	return nil
>>>>>>> 3c44156c
}<|MERGE_RESOLUTION|>--- conflicted
+++ resolved
@@ -31,7 +31,6 @@
 	return subURL
 }
 
-<<<<<<< HEAD
 // copy the values into protocol buffer
 // struct
 func copyMap(values map[string][]string) map[string]*Values {
@@ -42,7 +41,8 @@
 		}
 	}
 	return headerMap
-=======
+}
+
 func testConnection(conn *nats.Conn) error {
 	if conn == nil {
 		return fmt.Errorf("natsproxy: Connection cannot be nil")
@@ -51,5 +51,4 @@
 		return ErrNatsClientNotConnected
 	}
 	return nil
->>>>>>> 3c44156c
 }