--- conflicted
+++ resolved
@@ -13,18 +13,6 @@
 var nats_url = getTestNatsUrl()
 
 func getTestNatsUrl() string {
-<<<<<<< HEAD
-	natsUrl := os.Getenv("NATS_URL")
-	if natsUrl == "" {
-		natsUrl = "192.168.99.100:4222"
-	}
-	return fmt.Sprintf("nats://%s", natsUrl)
-}
-
-func TestGetSubscribe(t *testing.T) {
-
-=======
-
 	natsURL := os.Getenv("NATS_URL")
 	if natsURL == "" {
 		natsURL = "192.168.99.100:4222"
@@ -33,7 +21,6 @@
 }
 
 func TestGetSubscribe(t *testing.T) {
->>>>>>> 3c44156c
 	clientConn, _ := nats.Connect(nats_url)
 	natsClient, _ := NewNatsClient(clientConn)
 	defer clientConn.Close()
